package spark.scheduler

import java.io._
import java.util.{HashMap => JHashMap}
import java.util.zip.{GZIPInputStream, GZIPOutputStream}

import scala.collection.mutable.{ArrayBuffer, HashMap}
import scala.collection.JavaConversions._

import it.unimi.dsi.fastutil.io.FastBufferedOutputStream

import com.ning.compress.lzf.LZFInputStream
import com.ning.compress.lzf.LZFOutputStream

import spark._
import spark.executor.ShuffleWriteMetrics
import spark.storage._
import spark.util.{TimeStampedHashMap, MetadataCleaner}


private[spark] object ShuffleMapTask {

  // A simple map between the stage id to the serialized byte array of a task.
  // Served as a cache for task serialization because serialization can be
  // expensive on the master node if it needs to launch thousands of tasks.
  val serializedInfoCache = new TimeStampedHashMap[Int, Array[Byte]]

  val metadataCleaner = new MetadataCleaner("ShuffleMapTask", serializedInfoCache.clearOldValues)

  def serializeInfo(stageId: Int, rdd: RDD[_], dep: ShuffleDependency[_,_]): Array[Byte] = {
    synchronized {
      val old = serializedInfoCache.get(stageId).orNull
      if (old != null) {
        return old
      } else {
        val out = new ByteArrayOutputStream
        val ser = SparkEnv.get.closureSerializer.newInstance()
        val objOut = ser.serializeStream(new GZIPOutputStream(out))
        objOut.writeObject(rdd)
        objOut.writeObject(dep)
        objOut.close()
        val bytes = out.toByteArray
        serializedInfoCache.put(stageId, bytes)
        return bytes
      }
    }
  }

  def deserializeInfo(stageId: Int, bytes: Array[Byte]): (RDD[_], ShuffleDependency[_,_]) = {
    synchronized {
      val loader = Thread.currentThread.getContextClassLoader
      val in = new GZIPInputStream(new ByteArrayInputStream(bytes))
      val ser = SparkEnv.get.closureSerializer.newInstance()
      val objIn = ser.deserializeStream(in)
      val rdd = objIn.readObject().asInstanceOf[RDD[_]]
      val dep = objIn.readObject().asInstanceOf[ShuffleDependency[_,_]]
      return (rdd, dep)
    }
  }

  // Since both the JarSet and FileSet have the same format this is used for both.
  def deserializeFileSet(bytes: Array[Byte]) : HashMap[String, Long] = {
    val in = new GZIPInputStream(new ByteArrayInputStream(bytes))
    val objIn = new ObjectInputStream(in)
    val set = objIn.readObject().asInstanceOf[Array[(String, Long)]].toMap
    return (HashMap(set.toSeq: _*))
  }

  def clearCache() {
    synchronized {
      serializedInfoCache.clear()
    }
  }
}

private[spark] class ShuffleMapTask(
    stageId: Int,
    var rdd: RDD[_],
    var dep: ShuffleDependency[_,_],
    var partition: Int,
    @transient private var locs: Seq[String])
  extends Task[MapStatus](stageId)
  with Externalizable
  with Logging {

  protected def this() = this(0, null, null, 0, null)

<<<<<<< HEAD
  private val preferredLocs: Seq[String] = if (locs == null) Nil else locs.toSet.toSeq
=======
  // Data locality is on a per host basis, not hyper specific to container (host:port).
  // Unique on set of hosts.
  // TODO(rxin): The above statement seems problematic. Even if partitions are on the same host,
  // the worker would still need to serialize / deserialize those data when they are in
  // different jvm processes. Often that is very costly ...
  @transient
  private val preferredLocs: Seq[String] =
    if (locs == null) Nil else locs.map(loc => Utils.parseHostPort(loc)._1).toSet.toSeq
>>>>>>> 3bf2c868

  {
    // DEBUG code
    preferredLocs.foreach (hostPort => Utils.checkHost(Utils.parseHostPort(hostPort)._1, "preferredLocs : " + preferredLocs))
  }

  var split = if (rdd == null) {
    null
  } else {
    rdd.partitions(partition)
  }

  override def writeExternal(out: ObjectOutput) {
    RDDCheckpointData.synchronized {
      split = rdd.partitions(partition)
      out.writeInt(stageId)
      val bytes = ShuffleMapTask.serializeInfo(stageId, rdd, dep)
      out.writeInt(bytes.length)
      out.write(bytes)
      out.writeInt(partition)
      out.writeLong(generation)
      out.writeObject(split)
    }
  }

  override def readExternal(in: ObjectInput) {
    val stageId = in.readInt()
    val numBytes = in.readInt()
    val bytes = new Array[Byte](numBytes)
    in.readFully(bytes)
    val (rdd_, dep_) = ShuffleMapTask.deserializeInfo(stageId, bytes)
    rdd = rdd_
    dep = dep_
    partition = in.readInt()
    generation = in.readLong()
    split = in.readObject().asInstanceOf[Partition]
  }

  override def run(attemptId: Long): MapStatus = {
    val numOutputSplits = dep.partitioner.numPartitions

    val taskContext = new TaskContext(stageId, partition, attemptId)
    metrics = Some(taskContext.taskMetrics)

    val blockManager = SparkEnv.get.blockManager
    var shuffle: ShuffleBlocks = null
    var buckets: ShuffleWriterGroup = null

    try {
      // Obtain all the block writers for shuffle blocks.
      val ser = SparkEnv.get.serializerManager.get(dep.serializerClass)
      shuffle = blockManager.shuffleBlockManager.forShuffle(dep.shuffleId, numOutputSplits, ser)
      buckets = shuffle.acquireWriters(partition)

      // Write the map output to its associated buckets.
      for (elem <- rdd.iterator(split, taskContext)) {
        val pair = elem.asInstanceOf[(Any, Any)]
        val bucketId = dep.partitioner.getPartition(pair._1)
        buckets.writers(bucketId).write(pair)
      }

      // Commit the writes. Get the size of each bucket block (total block size).
      var totalBytes = 0L
      val compressedSizes: Array[Byte] = buckets.writers.map { writer: BlockObjectWriter =>
        writer.commit()
        writer.close()
        val size = writer.size()
        totalBytes += size
        MapOutputTracker.compressSize(size)
      }

      // Update shuffle metrics.
      val shuffleMetrics = new ShuffleWriteMetrics
      shuffleMetrics.shuffleBytesWritten = totalBytes
      metrics.get.shuffleWriteMetrics = Some(shuffleMetrics)

      return new MapStatus(blockManager.blockManagerId, compressedSizes)
    } catch { case e: Exception =>
      // If there is an exception from running the task, revert the partial writes
      // and throw the exception upstream to Spark.
      if (buckets != null) {
        buckets.writers.foreach(_.revertPartialWrites())
      }
      throw e
    } finally {
      // Release the writers back to the shuffle block manager.
      if (shuffle != null && buckets != null) {
        shuffle.releaseWriters(buckets)
      }
      // Execute the callbacks on task completion.
      taskContext.executeOnCompleteCallbacks()
    }
  }

  override def preferredLocations: Seq[String] = preferredLocs

  override def toString = "ShuffleMapTask(%d, %d)".format(stageId, partition)
}<|MERGE_RESOLUTION|>--- conflicted
+++ resolved
@@ -85,18 +85,7 @@
 
   protected def this() = this(0, null, null, 0, null)
 
-<<<<<<< HEAD
-  private val preferredLocs: Seq[String] = if (locs == null) Nil else locs.toSet.toSeq
-=======
-  // Data locality is on a per host basis, not hyper specific to container (host:port).
-  // Unique on set of hosts.
-  // TODO(rxin): The above statement seems problematic. Even if partitions are on the same host,
-  // the worker would still need to serialize / deserialize those data when they are in
-  // different jvm processes. Often that is very costly ...
-  @transient
-  private val preferredLocs: Seq[String] =
-    if (locs == null) Nil else locs.map(loc => Utils.parseHostPort(loc)._1).toSet.toSeq
->>>>>>> 3bf2c868
+  @transient private val preferredLocs: Seq[String] = if (locs == null) Nil else locs.toSet.toSeq
 
   {
     // DEBUG code
